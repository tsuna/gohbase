--- conflicted
+++ resolved
@@ -42,7 +42,15 @@
 		[]string{"regionserver"},
 	)
 
-<<<<<<< HEAD
+	rpcResultCount = promauto.NewCounterVec(
+		prometheus.CounterOpts{
+			Namespace: "gohbase",
+			Name:      "rpc_result_count",
+			Help:      "Number of RPC operations by result status and operation type",
+		},
+		[]string{"regionserver", "operation", "status", "type"},
+	)
+
 	pingLatency = promauto.NewHistogramVec(
 		prometheus.HistogramOpts{
 			Namespace: "gohbase",
@@ -60,14 +68,5 @@
 			Help:      "Max number of concurrent scans per region server",
 		},
 		[]string{"regionserver"},
-=======
-	rpcResultCount = promauto.NewCounterVec(
-		prometheus.CounterOpts{
-			Namespace: "gohbase",
-			Name:      "rpc_result_count",
-			Help:      "Number of RPC operations by result status and operation type",
-		},
-		[]string{"regionserver", "operation", "status", "type"},
->>>>>>> 342302db
 	)
 )